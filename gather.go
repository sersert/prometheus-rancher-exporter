package main

import (
	"encoding/json"
	"net/http"
	"strconv"
	"strings"
	"time"

	"github.com/infinityworks/prometheus-rancher-exporter/measure"
	"github.com/prometheus/client_golang/prometheus"
)

// Data is used to store data from all the relevant endpoints in the API
type Data struct {
	Data []struct {
		HealthState string            `json:"healthState"`
		Name        string            `json:"name"`
		State       string            `json:"state"`
		System      bool              `json:"system"`
		Scale       int               `json:"scale"`
		HostName    string            `json:"hostname"`
		ID          string            `json:"id"`
		StackID     string            `json:"stackId"`
		EnvID       string            `json:"environmentId"`
		BaseType    string            `json:"basetype"`
		Type        string            `json:"type"`
		AgentState  string            `json:"agentState"`
		Labels      map[string]string `json:"labels"`
		// LaunchConfig for services
		LaunchConfig *LaunchConfig `json:"launchConfig"`
	} `json:"data"`
}

type LaunchConfig struct {
	Labels map[string]string `json:"labels"`
}

// processMetrics - Collects the data from the API, returns data object
func (e *Exporter) processMetrics(data *Data, endpoint string, hideSys bool, ch chan<- prometheus.Metric) error {
	var filteredLabels map[string]string

	// Metrics - range through the data object
	for _, x := range data.Data {
		// If system services have been ignored, the loop simply skips them
		if hideSys == true && x.System == true {
			continue
		}

		// Checks the metric is of the expected type
		dataType := x.BaseType
		if dataType == "" {
			dataType = x.Type
		}
		if checkMetric(endpoint, dataType) == false {
			continue
		}

		log.Debugf("Processing metrics for %s", endpoint)

		if endpoint == "hosts" {
			filteredLabels = e.allowedLabels(x.Labels)
			var s = x.HostName
			if x.Name != "" {
				s = x.Name
			}
			if err := e.setHostMetrics(s, x.State, x.AgentState, filteredLabels); err != nil {
				log.Errorf("Error processing host metrics: %s", err)
				log.Errorf("Attempt Failed to set %s, %s, [agent] %s ", x.HostName, x.State, x.AgentState)
				continue
			}
		} else if endpoint == "stacks" {
			// Used to create a map of stackID and stackName
			// Later used as a dimension in service metrics
			stackRef = storeStackRef(x.ID, x.Name)

			if err := e.setStackMetrics(x.Name, x.State, x.HealthState, strconv.FormatBool(x.System)); err != nil {
				log.Errorf("Error processing stack metrics: %s", err)
				log.Errorf("Attempt Failed to set %s, %s, %s, %t", x.Name, x.State, x.HealthState, x.System)
				continue
			}
		} else if endpoint == "services" {
			// Retrieves the stack Name from the previous values stored.
			var stackName = retrieveStackRef(x.StackID)

			if stackName == "unknown" {
				log.Warnf("Failed to obtain stack_name for %s from the API", x.Name)
			}

			if x.LaunchConfig != nil && len(x.LaunchConfig.Labels) > 0 {
				filteredLabels = e.allowedLabels(x.LaunchConfig.Labels)
			}

			if err := e.setServiceMetrics(x.Name, stackName, x.State, x.HealthState, x.Scale, filteredLabels); err != nil {
				log.Errorf("Error processing service metrics: %s", err)
				log.Errorf("Attempt Failed to set %s, %s, %s, %s, %d", x.Name, stackName, x.State, x.HealthState, x.Scale)
				continue
			}

			e.setServiceMetrics(x.Name, stackName, x.State, x.HealthState, x.Scale, filteredLabels)
		}
	}

	return nil
}

// gatherData - Collects the data from thw API, invokes functions to transform that data into metrics
func (e *Exporter) gatherData(rancherURL string, accessKey string, secretKey string, endpoint string, ch chan<- prometheus.Metric) (*Data, error) {
	// Return the correct URL path
	url := setEndpoint(rancherURL, endpoint)

	// Create new data slice from Struct
	var data = new(Data)

	// Scrape EndPoint for JSON Data
	err := getJSON(url, accessKey, secretKey, &data)
	if err != nil {
		log.Error("Error getting JSON from endpoint ", endpoint)
		return nil, err
	}
	log.Debugf("JSON Fetched for: "+endpoint+": %+v", data)

	return data, err
}

func (e *Exporter) allowedLabels(labels map[string]string) map[string]string {
	result := make(map[string]string)
	for name, val := range labels {
		if e.labelsFilter.MatchString(name) {
			result[name] = val
		}
	}
	return result
}

// getJSON return json from server, return the formatted JSON
func getJSON(url string, accessKey string, secretKey string, target interface{}) error {
	start := time.Now()

	// Counter for internal exporter metrics
	measure.FunctionCountTotal.With(prometheus.Labels{"pkg": "main", "fnc": "getJSON"}).Inc()

	log.Info("Scraping: ", url)

	client := &http.Client{}
	req, err := http.NewRequest("GET", url, nil)

	if err != nil {
		log.Error("Error Collecting JSON from API: ", err)
	}

	req.SetBasicAuth(accessKey, secretKey)
	resp, err := client.Do(req)

	if err != nil {
		log.Error("Error Collecting JSON from API: ", err)
	}

<<<<<<< HEAD
	if resp.StatusCode != 200 {
		log.Error("Error Collecting JSON from API: ", resp.Status)
=======
	if !strings.Contains(resp.Status, "200") {
		log.Error("Error returned from API: ", resp.Status)
>>>>>>> 09e4683e
	}

	respFormatted := json.NewDecoder(resp.Body).Decode(target)

	// Timings recorded as part of internal metrics
	elapsed := float64((time.Since(start)) / time.Microsecond)
	measure.FunctionDurations.WithLabelValues("main", "getJSON").Observe(elapsed)

	// Close the response body, the underlying Transport should then close the connection.
	resp.Body.Close()

	// return formatted JSON
	return respFormatted
}

// setEndpoint - Determines the correct URL endpoint to use, gives us backwards compatibility
func setEndpoint(rancherURL string, component string) string {
	var endpoint string

	endpoint = (rancherURL + "/" + component + "/")
	endpoint = strings.Replace(endpoint, "v1", "v2-beta", 1)

	return endpoint
}

// storeStackRef stores the stackID and stack name for use as a label elsewhere
func storeStackRef(stackID string, stackName string) map[string]string {
	stackRef[stackID] = stackName

	return stackRef
}

// retrieveStackRef returns the stack name, when sending the stackID
func retrieveStackRef(stackID string) string {
	for key, value := range stackRef {
		if stackID == "" {
			return "unknown"
		} else if stackID == key {
			log.Debugf("StackRef - Key is %s, Value is %s StackID is %s", key, value, stackID)
			return value
		}
	}
	// returns unknown if no match was found
	return "unknown"
}<|MERGE_RESOLUTION|>--- conflicted
+++ resolved
@@ -156,13 +156,8 @@
 		log.Error("Error Collecting JSON from API: ", err)
 	}
 
-<<<<<<< HEAD
 	if resp.StatusCode != 200 {
 		log.Error("Error Collecting JSON from API: ", resp.Status)
-=======
-	if !strings.Contains(resp.Status, "200") {
-		log.Error("Error returned from API: ", resp.Status)
->>>>>>> 09e4683e
 	}
 
 	respFormatted := json.NewDecoder(resp.Body).Decode(target)
